--- conflicted
+++ resolved
@@ -11,8 +11,8 @@
 
 </div>
 <!-- / .site-content -->
-<<<<<<< HEAD
-
+{% endblock %}
+{% block bottomscripts %}
     <script>
         window.KWuserSettings = {
           showCorrectOnFail: '{{ user.profile.auto_expand_answer_on_failure }}',
@@ -32,21 +32,4 @@
             {% endfor %}
         ];
     </script>
-=======
-{% endblock %}
-{% block bottomscripts %}
-  <script>
-    window.KW.sessionVocab = [
-      {% for item in object_list %}
-        {
-        'user_specific_id':'{{ item.id }}',
-        'streak': {{ item.streak }},
-        'meaning':'{{ item.vocabulary.meaning }}{% if item.synonyms_string %}, {{ item.synonyms_string }}{% endif %}',
-        'readings':  [{% for reading in item.vocabulary.reading_set.all %}{% if reading.level <= user.profile.level %}'{{ reading.kana }}',{% endif %}{% endfor %}],
-        'characters':[{% for reading in item.vocabulary.reading_set.all %}{% if reading.level <= user.profile.level %}'{{ reading.character }}',{% endif %}{% endfor %}],
-        },
-      {% endfor %}
-    ];
-  </script>
->>>>>>> 77531d4c
 {% endblock %}