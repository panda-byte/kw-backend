{% extends "kw_webapp/logged_in.html" %}
{% block title %}| About{% endblock %}

{% block content %}

  {{ block.super }}

<<<<<<< HEAD
   <section class="about-section">
    <div class="inner">
=======
<section class="about-section">

  <div class="inner">
>>>>>>> c87290a7

    <div class="row">
      <h1>What’s this all about then?</h1>
      <p>KaniWani is a companion website to <a href="http://www.wanikani.com" rel="external" target="_blank">WaniKani</a>, an SRS tool for kanji and vocabulary memorization. I found that WaniKani helped a lot with being able to recognize and read Kanji, but really didn’t help that much in trying to recall words without the visual stimulation of the Kanji. KaniWani attempts to bridge that gap by using your WaniKani information and force you to do the opposite of what you normally do.</p>
    </div>

<<<<<<< HEAD
      <div class="row">
        <div class="col col-third">
          <h2>Moving Forward</h2>
          <p>KaniWani starts off at your current WK level, so you don’t have to go through all the previous levels unless you want to.</p>
        </div>
        <div class="col col-third">
          <h2>Unlocking the Past</h2>
          <p>Manually <a href="{% url "kw:vocab" %}">unlock or relock previous levels</a> to manage the vocabulary in your review schedule.</p>
        </div>
        <div class="col col-third">
         <h2>Keyboard Warrior</h2>
          <p>During reviews, press <b>p</b> to show the Phonetic reading, <b>k</b> to show the actual Kanji in the vocabulary, and <b>f</b> shows both (a la WaniKani).</p>
        </div>
      </div>


      <div class="row">
        <div class="col col-third">
          <h2>Speedy Gonzales</h2>
          <p>Fly through your reviews by turning on the auto advance feature when you enter a correct answer, or show yourself all possible answers on failure.</p>
        </div>
        <div class="col col-third">
          <h2>Next Time Gadget...</h2>
          <p>When your answer has been marked incorrect, but you totally knew what it was, like, 本気で！ Press <b>i</b> on your keyboard or vehemently tap the <b>x</b> icon to ignore your failure.</p>
        </div>
        <div class="col col-third">
          <h2>Follow WaniKani</h2>
          <p>You unlock new KaniWani vocab as you unlock new WaniKani vocab. Toggle features on/off <a href="{% url "kw:settings" %}">on your settings page</a>.</p>
        </div>
=======
    <div class="row">
      <div class="col -third">
        <h2>Moving Forward</h2>
        <p>KaniWani starts off at your current WK level, so you don’t have to go through all the previous levels unless you want to.</p>
      </div>
      <div class="col -third">
        <h2>Unlocking the Past</h2>
        <p>Manually <a href="{% url "kw:vocab" %}">unlock or relock previous levels</a> to manage the vocabulary in your review schedule.</p>
>>>>>>> c87290a7
      </div>
      <div class="col -third">
       <h2>Keyboard Warrior</h2>
        <p>During reviews, press <b>P</b> to show the Phonetic reading, <b>K</b> to show the actual Kanji in the vocabulary, and <b>F</b> shows both (a la WaniKani).</p>
      </div>
    </div>

<<<<<<< HEAD
      <div class="row">
        <div class="col col-half">
          <h2>SRS to the Max</h2>
          <p>The algorithm is identical to WaniKani’s SRS, in that the more often you correctly answer a review, the less often you will see it — until it is burnt. SRS updates on the server every 15 minutes, but if you’re impatient you can hit the little refresh button to see if there are any new reviews for you.</p>
        </div>
        <div class="col col-half">
          <h2>Vocab Synergy</h2>
          <p>Words in WaniKani that have the same identical base meaning but different readings get combined. For example, when you see the word “Father” you can answer either “ちちおや” or “おとうさん” (but not Anakin Skywalker).</p>
        </div>
=======
    <div class="row">
      <div class="col">
        <h2>SRS Scienceness</h2>
        <p>The algorithm is identical to WaniKani’s SRS, in that the more often you correctly answer a review, the less often you will see it — until it is burnt. SRS updates on the server every 15 minutes, but if you’re impatient you can hit the little refresh button to see if there are any new reviews for you.</p>
>>>>>>> c87290a7
      </div>
      <div class="col">
        <h2>Vocab Synergy</h2>
        <p>Words in WaniKani that have the same identical base meaning but different readings get combined. For example, when you see the word “Father” you can answer either “ちちおや” or “おとうさん” (but not Anakin Skywalker).</p>
      </div>
    </div>

    <div class="row">
      <div class="col">
        <h2>Speedy Gonzales</h2>
        <p>Fly through your reviews by turning on the auto advance feature when you enter a correct answer, or show yourself the possible answers on failure.</p>
      </div>
      <div class="col">
        <h2>Follow WaniKani</h2>
        <p>You unlock new KaniWani vocab as you unlock new WaniKani vocab. Toggle features on/off <a href="{% url "kw:settings" %}">on your settings page</a>.</p>
      </div>
    </div>

  </div>
</section>

</div>
<!-- / .site-content -->
{% include 'partials/site-footer.html' %}

{% endblock content %}<|MERGE_RESOLUTION|>--- conflicted
+++ resolved
@@ -5,105 +5,60 @@
 
   {{ block.super }}
 
-<<<<<<< HEAD
-   <section class="about-section">
-    <div class="inner">
-=======
 <section class="about-section">
-
   <div class="inner">
->>>>>>> c87290a7
 
     <div class="row">
-      <h1>What’s this all about then?</h1>
-      <p>KaniWani is a companion website to <a href="http://www.wanikani.com" rel="external" target="_blank">WaniKani</a>, an SRS tool for kanji and vocabulary memorization. I found that WaniKani helped a lot with being able to recognize and read Kanji, but really didn’t help that much in trying to recall words without the visual stimulation of the Kanji. KaniWani attempts to bridge that gap by using your WaniKani information and force you to do the opposite of what you normally do.</p>
+      <div class="col">
+        <h1>What’s this all about then?</h1>
+        <p>KaniWani is a companion website to <a href="http://www.wanikani.com" rel="external" target="_blank">WaniKani</a>, an SRS tool for kanji and vocabulary memorization. I found that WaniKani helped a lot with being able to recognize and read Kanji, but really didn’t help that much in trying to recall words without the visual stimulation of the Kanji. KaniWani attempts to bridge that gap by using your WaniKani information and force you to do the opposite of what you normally do.</p>
+      </div>
     </div>
 
-<<<<<<< HEAD
-      <div class="row">
-        <div class="col col-third">
-          <h2>Moving Forward</h2>
-          <p>KaniWani starts off at your current WK level, so you don’t have to go through all the previous levels unless you want to.</p>
-        </div>
-        <div class="col col-third">
-          <h2>Unlocking the Past</h2>
-          <p>Manually <a href="{% url "kw:vocab" %}">unlock or relock previous levels</a> to manage the vocabulary in your review schedule.</p>
-        </div>
-        <div class="col col-third">
-         <h2>Keyboard Warrior</h2>
-          <p>During reviews, press <b>p</b> to show the Phonetic reading, <b>k</b> to show the actual Kanji in the vocabulary, and <b>f</b> shows both (a la WaniKani).</p>
-        </div>
-      </div>
-
-
-      <div class="row">
-        <div class="col col-third">
-          <h2>Speedy Gonzales</h2>
-          <p>Fly through your reviews by turning on the auto advance feature when you enter a correct answer, or show yourself all possible answers on failure.</p>
-        </div>
-        <div class="col col-third">
-          <h2>Next Time Gadget...</h2>
-          <p>When your answer has been marked incorrect, but you totally knew what it was, like, 本気で！ Press <b>i</b> on your keyboard or vehemently tap the <b>x</b> icon to ignore your failure.</p>
-        </div>
-        <div class="col col-third">
-          <h2>Follow WaniKani</h2>
-          <p>You unlock new KaniWani vocab as you unlock new WaniKani vocab. Toggle features on/off <a href="{% url "kw:settings" %}">on your settings page</a>.</p>
-        </div>
-=======
     <div class="row">
-      <div class="col -third">
+      <div class="col col-third">
         <h2>Moving Forward</h2>
         <p>KaniWani starts off at your current WK level, so you don’t have to go through all the previous levels unless you want to.</p>
       </div>
-      <div class="col -third">
+      <div class="col col-third">
         <h2>Unlocking the Past</h2>
         <p>Manually <a href="{% url "kw:vocab" %}">unlock or relock previous levels</a> to manage the vocabulary in your review schedule.</p>
->>>>>>> c87290a7
       </div>
-      <div class="col -third">
+      <div class="col col-third">
        <h2>Keyboard Warrior</h2>
         <p>During reviews, press <b>P</b> to show the Phonetic reading, <b>K</b> to show the actual Kanji in the vocabulary, and <b>F</b> shows both (a la WaniKani).</p>
       </div>
     </div>
 
-<<<<<<< HEAD
-      <div class="row">
-        <div class="col col-half">
-          <h2>SRS to the Max</h2>
-          <p>The algorithm is identical to WaniKani’s SRS, in that the more often you correctly answer a review, the less often you will see it — until it is burnt. SRS updates on the server every 15 minutes, but if you’re impatient you can hit the little refresh button to see if there are any new reviews for you.</p>
-        </div>
-        <div class="col col-half">
-          <h2>Vocab Synergy</h2>
-          <p>Words in WaniKani that have the same identical base meaning but different readings get combined. For example, when you see the word “Father” you can answer either “ちちおや” or “おとうさん” (but not Anakin Skywalker).</p>
-        </div>
-=======
     <div class="row">
-      <div class="col">
-        <h2>SRS Scienceness</h2>
-        <p>The algorithm is identical to WaniKani’s SRS, in that the more often you correctly answer a review, the less often you will see it — until it is burnt. SRS updates on the server every 15 minutes, but if you’re impatient you can hit the little refresh button to see if there are any new reviews for you.</p>
->>>>>>> c87290a7
+      <div class="col col-third">
+        <h2>Speedy Gonzales</h2>
+        <p>Fly through your reviews by turning on the auto advance feature when you enter a correct answer, or show yourself all possible answers on failure.</p>
       </div>
-      <div class="col">
-        <h2>Vocab Synergy</h2>
-        <p>Words in WaniKani that have the same identical base meaning but different readings get combined. For example, when you see the word “Father” you can answer either “ちちおや” or “おとうさん” (but not Anakin Skywalker).</p>
+      <div class="col col-third">
+        <h2>Next Time Gadget</h2>
+        <p>When your answer has been marked incorrect, but you totally knew what it was, like, 本気で！ Press <b>i</b> on your keyboard or vehemently tap the <b>x</b> icon to ignore your failure.</p>
+      </div>
+      <div class="col col-third">
+        <h2>Follow WaniKani</h2>
+        <p>You unlock new KaniWani vocab as you unlock new WaniKani vocab. Toggle features on/off <a href="{% url "kw:settings" %}">on your settings page</a>.</p>
       </div>
     </div>
 
     <div class="row">
-      <div class="col">
-        <h2>Speedy Gonzales</h2>
-        <p>Fly through your reviews by turning on the auto advance feature when you enter a correct answer, or show yourself the possible answers on failure.</p>
+      <div class="col col-half">
+        <h2>Vocab Synergy</h2>
+        <p>Words in WaniKani that have the same identical base meaning but different readings get combined. For example, when you see the word “Father” you can answer either “ちちおや” or “おとうさん” (but not Anakin Skywalker).</p>
       </div>
-      <div class="col">
-        <h2>Follow WaniKani</h2>
-        <p>You unlock new KaniWani vocab as you unlock new WaniKani vocab. Toggle features on/off <a href="{% url "kw:settings" %}">on your settings page</a>.</p>
+      <div class="col col-half">
+        <h2>Science Repeat... Science!</h2>
+        <p>The algorithm is identical to WaniKani’s SRS (Spaced Repetition System), in that the more often you correctly answer a review, the less often you will see it — until it is burnt.</p>
       </div>
     </div>
 
   </div>
 </section>
 
-</div>
 <!-- / .site-content -->
 {% include 'partials/site-footer.html' %}
 
