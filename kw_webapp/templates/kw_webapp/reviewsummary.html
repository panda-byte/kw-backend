--- conflicted
+++ resolved
@@ -40,11 +40,7 @@
         {% for review in correct %}
         {% with review.vocabulary.reading_set.first as reading %}
           <li class="item">
-<<<<<<< HEAD
             <a lang="ja" class="link hint--bottom hint--rounded -multiline" data-hint="{{ reading.kana }} | {{ review.vocabulary.meaning }}" href="{% url "kw:vocab" %}{{ reading.level }}#vocab{{ review.vocabulary.id }}">{{ reading.character }}</a>
-=======
-            <a lang="ja" class="link hint--bottom hint--rounded -multiline" data-hint="{{ reading.kana }} ・ {{ review.vocabulary.meaning }}" href="{% url "kw:vocab" %}{{ reading.level }}#vocab{{ reading.id }}">{{ reading.character }}</a>
->>>>>>> db18b142
           </li>
         {% endwith %}
         {% endfor %}
