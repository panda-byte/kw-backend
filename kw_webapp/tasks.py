from __future__ import absolute_import
import logging
from django.contrib.auth.models import User
import requests
from KW.celery import app as celery_app
from kw_webapp import constants
from kw_webapp.models import UserSpecific, Vocabulary, Profile, Level
from datetime import timedelta, datetime
from django.utils import timezone

logger = logging.getLogger('kw.tasks')


def past_time(hours_ago):
    """
    Generates a datetime object X hours in the past.

    :param hours_ago: number of hours ago you'd like a datetime for
    :return: a datetime object indicting the time it was hours_ago hours ago.
    """
    srs_level_hours = timedelta(hours=hours_ago)
    now = timezone.now()
    return now - srs_level_hours


@celery_app.task()
def all_srs(user=None):
    '''
    Task that performs an SRS update for users. Checks user current streak and last_reviewed_date in order to determine
    when the next review should be. If the time for the review is in the past, flag it for review for the user.

    :param user: Optional Param, the user to be updated. If left blank, will update all users.
    :return: None
    '''
    logger.info("Beginning SRS run for {}.".format(user or "all users"))
    hours = [4, 4, 8, 24, 72, 168, 336, 720, 2160]
    srs_level = zip(map(lambda x: past_time(x), hours), range(0, 9))
    for level in srs_level:
        if user:
            review_set = UserSpecific.objects.filter(user=user,
                                                     last_studied__lte=level[0],
                                                     streak=level[1],
                                                     needs_review=False)
        else:
            review_set = UserSpecific.objects.filter(last_studied__lte=level[0],
                                                     streak=level[1],
                                                     needs_review=False)
        if review_set.count() > 0:
            logger.info(
                    "{} has {} reviews for SRS level {}".format((user or "all users"), review_set.count(), level[1]))
        else:
            logger.info("{} has no reviews for SRS level {}".format((user or "all users"), level[1]))
        review_set.update(needs_review=True)
    logger.info("Finished SRS run for {}.".format(user or "all users"))


def get_vocab_by_meaning(meaning):
    """
    Searches for a vocabulary object based on its meaning.

    :param meaning: meaning to search for
    :return: the vocabulary object, or None
    """
    try:
        v = Vocabulary.objects.get(meaning=meaning)
    except Vocabulary.DoesNotExist:
        logger.error("While attempting to get vocabulary {} we could not find it!".format(meaning))
        raise Vocabulary.DoesNotExist("Couldn't find meaning: {}".format(meaning))
    else:
        return v


def associate_vocab_to_user(vocab, user):
    '''
    takes a vocab, and creates a UserSpecific object for the user based on it. Returns the vocab object.
    :param vocab: the vocabulary object to associate to the user.
    :param user: The user.
    :return: the vocabulary object after association to the user
    '''
    try:
        review, created = UserSpecific.objects.get_or_create(vocabulary=vocab, user=user)
        if created:
            review.needs_review = True
            review.next_review_date = timezone.now()
            review.save()
        return review, created

    except UserSpecific.MultipleObjectsReturned:
        us = UserSpecific.objects.filter(vocabulary=vocab, user=user)
        for u in us:
            logger.error(
                    "during {}'s WK sync, we received multiple UserSpecific objects. Details: {}".format(user.username,
                                                                                                         u))


def build_API_sync_string_for_user(user):
    '''
    Builds a vocabulary api string for the user which includes all relevant levels. Goes back 3 levels from current by default.

    :param user: The user to have their vocab updated
    :return: A fully formed and ready-to-request API string.
    '''
    api_call = "https://www.wanikani.com/api/user/{}/vocabulary/".format(user.profile.api_key)
    # if the user has unlocked recent levels, check for new vocab on them as well.
    for level in user.profile.unlocked_levels_list():
        api_call += str(level) + ","
    return api_call


def build_API_sync_string_for_user_for_levels(user, levels):
    '''
    Given a user, build a vocabulary request string based on their api key, for a particular level.
    :param user: The related user.
    :param level: The level of vocabulary we want to update.
    :return: The fully formatted API string that will provide.
    '''
    level_string = ",".join(str(level) for level in levels) if isinstance(levels, list) else levels
    api_call = "https://www.wanikani.com/api/user/{}/vocabulary/{}".format(user.profile.api_key, level_string)
    return api_call


def lock_level_for_user(requested_level, user):
    reviews = UserSpecific.objects.filter(user=user, vocabulary__reading__level=requested_level)
    count = reviews.distinct().count()
    reviews.delete()
    level = Level.objects.get(profile=user.profile, level=requested_level)
    user.profile.unlocked_levels.remove(level)
    return count


def unlock_all_possible_levels_for_user(user):
    """

    :param user: User to fully unlock.
    :return: The list of levels unlocked, how many vocab were unlocked, how many vocab remain locked (as they are locked in WK)
    """
    level_list = [level for level in range(1, user.profile.level + 1)]
    unlocked, locked = unlock_eligible_vocab_from_levels(user, level_list)
    return level_list, unlocked, locked


@celery_app.task()
def unlock_eligible_vocab_from_levels(user, levels):
    """
    I don't like duplicating code like this, but its for the purpose of reducing API call load on WaniKani. It's a hassle if the user caps out.
    :param user: user to add vocab to.
    :param levels: requested level unlock. This can also be a list.
    :return: unlocked count, locked count
    """

    api_string = build_API_sync_string_for_user_for_levels(user, levels)
    r = requests.get(api_string)
    unlocked, locked = process_vocabulary_response_for_user(user, r)
    return unlocked, locked


    #if r.status_code == 200:
    #    # parsing out the JSON data
    #    json_data = r.json()
    #    vocab_info = json_data['requested_information']
    #    unlocked = locked = 0##

 #       for vocabulary in vocab_info:  # go through All vocab for the level
  #          if vocabulary['user_specific'] is not None:  # if user has unlocked it in WK
   #             try:
    #                vocab = get_vocab_by_meaning(vocabulary['meaning'])
     #           except Vocabulary.DoesNotExist as e:
    #                logger.error(e)
    #                vocab = create_new_vocabulary(vocabulary)
    #            unlocked += 1
    #            associate_vocab_to_user(vocab,
    #                                    user)  # gets or creates a review object. if created, set it to need review now.
    ##        else:
    #            locked += 1
    #    return unlocked, locked


def get_wanikani_level_by_api_key(api_key):
    api_string = "https://www.wanikani.com/api/user/{}/user-information".format(api_key)
    r = requests.get(api_string)
    if r.status_code == 200:
        json_data = r.json()
        try:
            user_info = json_data["user_information"]
            level = user_info["level"]
            return level
        except KeyError:
            return None
        return
@celery_app.task()
def sync_user_profile_with_wk(user):
    '''
    Hits the WK api with user information in order to synchronize user metadata such as level and gravatar information.

    :param user: The user to sync their profile with WK.
    :return: boolean indicating the success of the API call.
    '''
    api_string = "https://www.wanikani.com/api/user/{}/user-information".format(user.profile.api_key)
    r = requests.get(api_string)
    if r.status_code == 200:
        json_data = r.json()
        try:
            user_info = json_data["user_information"]
            user.profile.level = user_info["level"]
            user.profile.title = user_info["title"]
            user.profile.join_date = datetime.utcfromtimestamp(user_info["creation_date"])
            user.profile.topics_count = user_info["topics_count"]
            user.profile.posts_count = user_info["posts_count"]
            user.profile.about = user_info["about"]
            user.profile.website = user_info["website"]
            user.profile.twitter = user_info["twitter"]
            if user.profile.follow_me:
                user.profile.unlocked_levels.get_or_create(level=user_info["level"])
            user.profile.gravatar = user_info["gravatar"]
            user.profile.api_valid = True
            user.profile.save()

            logger.info("Synced {}'s Profile.".format(user.username))
            return True
        except KeyError as e:
            user.profile.api_valid = False
            user.profile.save()

    else:
        return False


@celery_app.task()
def sync_with_wk(user, full_sync=False):
    '''
    Takes a user. Checks the vocab list from WK for all levels. If anything new has been unlocked on the WK side,
    it also unlocks it here on Kaniwani and creates a new review for the user.

    :param recent_only: if set to True, will sync only user's most recent 3 levels. This is for during login when it is synchronous.
    :param user: The user to check for new unlocks
    :return: None
    '''
    # We split this into two seperate API calls as we do not necessarily know the current level until
    # For the love of god don't delete this next line
    profile_sync_succeeded = sync_user_profile_with_wk(user)
    if user.profile.api_valid:
        if not full_sync:
            new_review_count, new_synonym_count = sync_recent_unlocked_vocab_with_wk(user)
        else:
            new_review_count, new_synonym_count = sync_unlocked_vocab_with_wk(user)
        return profile_sync_succeeded, new_review_count, new_synonym_count
    else:
        logger.warn(
                "Not attempting to sync, since API key is invalid, or user has indicated they do not want to be followed ")


def create_new_vocabulary(vocabulary_json):
    '''
    Creates a new vocabulary based on a json object provided by Wanikani and returns this vocabulary.
    :param vocabulary_json: A JSON object representing a single vocabulary, as provided by Wanikani.
    :return: The newly created Vocabulary object.
    '''

    character = vocabulary_json["character"]
    kana_list = [reading.strip() for reading in
                 vocabulary_json["kana"].split(",")]  # Splits out multiple readings for one vocab.
    meaning = vocabulary_json["meaning"]
    level = vocabulary_json["level"]
    vocab = Vocabulary.objects.create(meaning=meaning)
    for reading in kana_list:
        vocab.reading_set.get_or_create(kana=reading, character=character, level=level)
        logger.info("added reading to {}: {} ".format(vocab, reading))

    logger.info("Created new vocabulary with meaning {} and legal readings {}".format(meaning, kana_list))
    return vocab


def get_or_create_vocab_by_json(vocab_json):
    '''
    if lookup by meaning fails, create a new vocab object and return it. See JSON Example here https://www.wanikani.com/api
    :param: vocab_json: a dictionary holding the information needed to create new vocabulary.
    :return:
    '''
    try:
        vocab = get_vocab_by_meaning(vocab_json['meaning'])
    except Vocabulary.DoesNotExist as e:
        vocab = create_new_vocabulary(vocab_json)
    return vocab


def add_synonyms_from_api_call_to_review(review, user_specific_json):
    new_synonym_count = 0
    if user_specific_json["user_synonyms"] is None:
        return review, new_synonym_count

    for synonym in user_specific_json["user_synonyms"]:
        _, created = review.synonym_set.get_or_create(text=synonym)
        if created:
            new_synonym_count += 1
    return review, new_synonym_count


def associate_synonyms_to_vocab(user, vocab, user_specific):
    review = None
    new_synonym_count = 0

    try:
        review = UserSpecific.objects.get(user=user, vocabulary=vocab)
        _, new_synonym_count = add_synonyms_from_api_call_to_review(review, user_specific)
    except UserSpecific.DoesNotExist:
        pass

    return review, new_synonym_count



def get_users_current_reviews(user):
    if user.profile.only_review_burned:
        return UserSpecific.objects.filter(user=user, needs_review=True, wanikani_burned=True, hidden=False)
    else:
        return UserSpecific.objects.filter(user=user, needs_review=True, hidden=False)

def process_vocabulary_response_for_user(user, response):
    """
    Given a response object from Requests.get(), iterate over the list of vocabulary, and synchronize the user.
    :param response:
    :return:
    """
    r = response
    new_review_count = 0
    new_synonym_count = 0
    if r.status_code == 200:
<<<<<<< HEAD
        json_data = r.json()
        vocab_list = json_data['requested_information']
        vocab_list = [vocab_json for vocab_json in vocab_list if
                      vocab_json['user_specific'] is not None]  # filters out locked items.
        for vocabulary_json in vocab_list:
            user_specific = vocabulary_json['user_specific']
            vocab = get_or_create_vocab_by_json(vocabulary_json)
            if user.profile.follow_me:
                new_review, created = associate_vocab_to_user(vocab, user)
                if created:
                    new_review_count += 1
                new_review, synonyms_added_count = add_synonyms_from_api_call_to_review(new_review, user_specific)
                new_synonym_count += synonyms_added_count
                new_review.save()
            else:  # User does not want to be followed, so we prevent creation of new vocab, and sync only synonyms instead.
                _, synonyms_added_count = associate_synonyms_to_vocab(user, vocab, user_specific)
                new_synonym_count += synonyms_added_count
        logger.info("Synced Vocabulary for {}".format(user.username))
        return new_review_count, new_synonym_count
=======
            json_data = r.json()
            vocab_list = json_data['requested_information']
            vocab_list = [vocab_json for vocab_json in vocab_list if
                          vocab_json['user_specific'] is not None]  # filters out locked items.
            unlocked = len(vocab_list)
            locked = len(json_data['requested_information']) - unlocked
            for vocabulary_json in vocab_list:
                user_specific = vocabulary_json['user_specific']
                vocab = get_or_create_vocab_by_json(vocabulary_json)
                new_review = associate_vocab_to_user(vocab, user)
                add_synonyms_from_api_call_to_review(new_review, user_specific)
                new_review.wanikani_srs = user_specific["srs"]
                new_review.wanikani_srs_numeric = user_specific["srs_numeric"]
                new_review.wanikani_burned = user_specific["burned"]
                new_review.save()
            logger.info("Synced Vocabulary for {}".format(user.username))
            return unlocked, locked
>>>>>>> 8cb45215
    else:
        logger.error("{} COULD NOT SYNC WITH WANIKANI. RETURNED STATUS CODE: {}".format(user.username, r.status_code))
        return 0, 0



def sync_recent_unlocked_vocab_with_wk(user):
    if user.profile.unlocked_levels_list():
        levels = [level for level in range(user.profile.level - 2, user.profile.level + 1) if
                  level in user.profile.unlocked_levels_list()]
        request_string = build_API_sync_string_for_user_for_levels(user, levels)
        r = requests.get(request_string)
        new_review_count, new_synonym_count = process_vocabulary_response_for_user(user, r)
        return new_review_count, new_synonym_count


def sync_unlocked_vocab_with_wk(user):
    if user.profile.unlocked_levels_list():
        request_string = build_API_sync_string_for_user(user)
        r = requests.get(request_string)
        new_review_count, new_synonym_count = process_vocabulary_response_for_user(user, r)
        return new_review_count, new_synonym_count


@celery_app.task()
def sync_all_users_to_wk():
    '''
    calls sync_with_wk for all users, causing all users to have their newly unlocked vocabulary synchronized to KW.

    :return: the number of users successfully synced to WK.
    '''
    logger.info("Beginning Bi-daily Sync for all user!")
    users = User.objects.all().exclude(profile__isnull=True)
    affected_count = 0
    for user in users:
        sync_with_wk.delay(user)
        affected_count += 1
    return affected_count


@celery_app.task()
def repopulate():
    '''
    A task that uses my personal API key in order to re-sync the database. Koichi often decides to switch things around
    on a level-per-level basis, or add synonyms, or change which readings are allowed. This method attempts to synchronize
    our data sets.

    :return:
    '''
    url = "https://www.wanikani.com/api/user/" + constants.API_KEY + "/vocabulary/{}"
    logger.info("Staring DB Repopulation from WaniKani")
    for level in range(constants.LEVEL_MIN, constants.LEVEL_MAX + 1):
        r = requests.get(url.format(level))
        if r.status_code == 200:
            json_data = r.json()
            vocabulary_list = json_data['requested_information']
            for vocabulary in vocabulary_list:
                sync_single_vocabulary_item_by_json(vocabulary)
        else:
            logger.error("Status code returned from WaniKani API was not 200! It was {}".format(r.status_code))


def sync_single_vocabulary_item_by_json(vocabulary_json):
    character = vocabulary_json["character"]
    kana = [reading.strip() for reading in vocabulary_json["kana"].split(",")]
    meaning = vocabulary_json["meaning"]
    level = vocabulary_json["level"]
    new_vocab, created = Vocabulary.objects.get_or_create(meaning=meaning)
    if created:
        logger.info("Found new Vocabulary item from WaniKani:{}".format(new_vocab.meaning))
    for reading in kana:
        new_reading, created = new_vocab.reading_set.get_or_create(
                kana=reading, character=character, level=level)
        if created:
            logger.info("""Created new reading: {}, level {}
                                     associated to vocab {}""".format(new_reading.kana, new_reading.level,
                                                                      new_reading.vocabulary.meaning))


def correct_next_review_times():
    '''
    This is a one-time function that will need to be called when update 0.2 is pushed.
    Seeing as we are adding a new field, ,which gets automatically calculated upon new reviews,
    we must execute a one-time fix for all extant reviews.

    :return: The number of affected reviews
    '''
    us = UserSpecific.objects.filter(next_review_date=None, streak__lte=8)
    for review in us:
        review.next_review_date = review.last_studied + timedelta(hours=constants.SRS_TIMES[review.streak])
        # TODO dump this before the push.
        review.save()

    return us.count()


def pull_user_synonyms_by_level(user, level):
    '''
    Retrieves vocabulary list from the WK API, specifically searching to pull in synonyms.

    :param user: User to pull WK synonyms or
    :param level: The level for synonyms that should be pulled
    :return: None
    '''
    request_string = build_API_sync_string_for_user_for_levels(user, level)
    r = requests.get(request_string)
    if r.status_code == 200:
        json_data = r.json()
        try:
            vocabulary_list = json_data['requested_information']
            for vocabulary in vocabulary_list:
                meaning = vocabulary["meaning"]
                if vocabulary['user_specific'] and vocabulary['user_specific']['user_synonyms']:
                    try:
                        review = UserSpecific.objects.get(user=user, vocabulary__meaning=meaning)
                        for synonym in vocabulary['user_specific']['user_synonyms']:
                            review.synonym_set.get_or_create(text=synonym)
                        review.save()
                    except UserSpecific.DoesNotExist as e:
                        logger.error("Couldn't pull review during a synonym sync: {}".format(e))
                    except KeyError as e:
                        logger.error("No user_specific or synonyms?: {}".format(json_data))
                    except UserSpecific.MultipleObjectsReturned:
                        reviews = UserSpecific.objects.filter(user=user, vocabulary__meaning=meaning)
                        for review in reviews:
                            logger.error(
                                    "Found something janky! Multiple reviews under 1 vocab meaning?!?: {}".format(
                                            review))
        except KeyError:
            logger.error("NO requested info?: {}".format(json_data))
    else:
        logger.error("Status code returned from WaniKani API was not 200! It was {}".format(r.status_code))


def pull_all_user_synonyms(user=None):
    '''
    Syncs up the user's synonyms for WK for all levels that they have currently unlocked.

    :param user: The user to pull all synonyms for
    :return: None
    '''
    if user:
        for level in user.profile.unlocked_levels_list():
            pull_user_synonyms_by_level(user, level)
            logger.info("Pulled user synonyms for {}".format(user.username))
    else:
        for profile in Profile.objects.all():
            if len(profile.api_key) == 32:
                user = profile.user
                for level in profile.unlocked_levels_list():
                    pull_user_synonyms_by_level(user, level)
                logger.info("Pulled user synonyms for {}".format(user.username))<|MERGE_RESOLUTION|>--- conflicted
+++ resolved
@@ -325,7 +325,6 @@
     new_review_count = 0
     new_synonym_count = 0
     if r.status_code == 200:
-<<<<<<< HEAD
         json_data = r.json()
         vocab_list = json_data['requested_information']
         vocab_list = [vocab_json for vocab_json in vocab_list if
@@ -345,25 +344,6 @@
                 new_synonym_count += synonyms_added_count
         logger.info("Synced Vocabulary for {}".format(user.username))
         return new_review_count, new_synonym_count
-=======
-            json_data = r.json()
-            vocab_list = json_data['requested_information']
-            vocab_list = [vocab_json for vocab_json in vocab_list if
-                          vocab_json['user_specific'] is not None]  # filters out locked items.
-            unlocked = len(vocab_list)
-            locked = len(json_data['requested_information']) - unlocked
-            for vocabulary_json in vocab_list:
-                user_specific = vocabulary_json['user_specific']
-                vocab = get_or_create_vocab_by_json(vocabulary_json)
-                new_review = associate_vocab_to_user(vocab, user)
-                add_synonyms_from_api_call_to_review(new_review, user_specific)
-                new_review.wanikani_srs = user_specific["srs"]
-                new_review.wanikani_srs_numeric = user_specific["srs_numeric"]
-                new_review.wanikani_burned = user_specific["burned"]
-                new_review.save()
-            logger.info("Synced Vocabulary for {}".format(user.username))
-            return unlocked, locked
->>>>>>> 8cb45215
     else:
         logger.error("{} COULD NOT SYNC WITH WANIKANI. RETURNED STATUS CODE: {}".format(user.username, r.status_code))
         return 0, 0
