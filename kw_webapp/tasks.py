--- conflicted
+++ resolved
@@ -312,11 +312,7 @@
 
     :return:
     '''
-<<<<<<< HEAD
-    url = "https://www.wanikani.com/api/user/99c4bab4d2c59ad514e2a7105fbb3bf7/vocabulary/{}"
-=======
     url = "https://www.wanikani.com/api/user/" + constants.API_KEY + "/vocabulary/{}"
->>>>>>> 401e87ad
     logger.info("Staring DB Repopulation from WaniKani")
     for level in range(constants.LEVEL_MIN, constants.LEVEL_MAX + 1):
         r = requests.get(url.format(level))
