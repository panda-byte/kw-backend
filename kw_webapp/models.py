--- conflicted
+++ resolved
@@ -3,12 +3,10 @@
 
 from datetime import timedelta
 
-import math
 from django.db import models
 from django.core.validators import MinValueValidator, MaxValueValidator
 from django.contrib.auth.models import User
 from django.utils import timezone
-from django.utils.datetime_safe import strftime
 
 from kw_webapp import constants
 from kw_webapp.constants import TWITTER_USERNAME_REGEX, HTTP_S_REGEX
@@ -67,18 +65,13 @@
     def set_twitter_account(self, twitter_account):
         if not twitter_account:
             return
-<<<<<<< HEAD
-        
-=======
-
->>>>>>> 644b8c9f
+
         if twitter_account.startswith("@") and TWITTER_USERNAME_REGEX.match(twitter_account[1:]):
             self.twitter = twitter_account
         elif TWITTER_USERNAME_REGEX.match(twitter_account):
             self.twitter = "@{}".format(twitter_account)
         else:
-            logger.warning("WK returned a funky twitter account name: {},  for user:{} ".format(twitter_account,
-                                                                                                self.user.username))
+            logger.warning("WK returned a funky twitter account name: {},  for user:{} ".format(twitter_account, self.user.username))
 
         self.save()
 
