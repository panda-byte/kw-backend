--- conflicted
+++ resolved
@@ -39,11 +39,7 @@
     topics_count = models.PositiveIntegerField(default=0)
     posts_count = models.PositiveIntegerField(default=0)
     title = models.CharField(max_length=255, default="Turtles")
-<<<<<<< HEAD
-    join_date = models.DateField(default=timezone.now())
-=======
     join_date = models.DateField(auto_now_add=True)
->>>>>>> d75ea7d3
     level = models.PositiveIntegerField(null=True, validators=[
         MinValueValidator(1),
         MaxValueValidator(60),
