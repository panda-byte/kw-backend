from django.utils import timezone
from rest_framework.reverse import reverse
from rest_framework.test import APITestCase

from kw_webapp.constants import WkSrsLevel, WANIKANI_SRS_LEVELS
from kw_webapp.tests.utils import (
    create_lesson,
    create_vocab,
    create_review,
    setupTestFixture,
)


class TestReview(APITestCase):
    def setUp(self):
        setupTestFixture(self)

    def test_review_counts_endpoints(self):
        self.client.force_login(self.user)

        response = self.client.get(reverse("api:review-counts"))
        data = response.data
        self.assertIsNotNone(data["reviews_count"])
        self.assertIsNotNone(data["lessons_count"])

    def test_resetting_a_review_resets_all_data(self):
        self.client.force_login(self.user)

        # Burn a review
        self.review.streak = 9
        self.review.correct = 9
        self.review.burned = True
        self.review.last_studied = timezone.now()
        self.review.next_review_date = None
        self.review.save()

        # Ensure does not need to be reviewed
        resp = self.client.get(reverse("api:review-current"))
        self.assertEqual(resp.data["count"], 0)

        # Reset the review.
        resp = self.client.post(
            reverse("api:review-reset", args=(self.review.id,))
        )
        self.assertEqual(resp.status_code, 204)

        # Ensure it now needs to be reviewed.
        resp = self.client.get(reverse("api:review-current"))
        self.assertEqual(resp.data["count"], 1)

    def test_review_counts_endpoint_returns_correct_information(self):
        self.client.force_login(self.user)

        # Our initial review should be ready to review.
        response = self.client.get(reverse("api:review-counts"))
        self.assertEqual(response.data["reviews_count"], 1)
        self.assertEqual(response.data["lessons_count"], 0)

        create_lesson(create_vocab("new_lesson"), self.user)

        # Now we should have 1 lesson and 1 review.
        response = self.client.get(reverse("api:review-counts"))
        self.assertEqual(response.data["reviews_count"], 1)
        self.assertEqual(response.data["lessons_count"], 1)

    def test_nonexistent_user_specific_id_raises_error_in_record_answer(self):
        self.client.force_login(user=self.user)
        non_existent_review_id = 9999

        response = self.client.post(
            reverse("api:review-correct", args=(non_existent_review_id,)),
            data={"wrong_before": "false"},
        )

        self.assertEqual(response.status_code, 404)

    def test_lesson_route_returns_srs_0_reviews(self):
        self.client.force_login(user=self.user)

        # Create a lesson
        new_review = create_review(create_vocab("sample"), self.user)
        new_review.streak = 0
        new_review.save()

        response = self.client.get(reverse("api:review-lesson"))
        self.assertEqual(response.data["count"], 1)

    def test_user_getting_answer_wrong_cannot_drop_below_1_in_reviews(self):
        self.client.force_login(user=self.user)
        self.review.streak = 1
        self.review.save()

        self.client.post(
            reverse("api:review-incorrect", args=(self.review.id,))
        )
        self.review.refresh_from_db()
        self.assertEqual(self.review.streak, 1)

    def test_reviews_endpoint_omits_lessons(self):
        self.client.force_login(user=self.user)

        # Create a lesson
        new_review = create_review(create_vocab("sample"), self.user)
        new_review.streak = 0
        new_review.save()

        response = self.client.get(reverse("api:review-current"))
        self.assertEqual(response.data["count"], 1)

    def test_once_user_answers_lesson_once_it_becomes_review(self):
        self.client.force_login(user=self.user)

        # Create a lesson
        new_review = create_review(create_vocab("sample"), self.user)
        new_review.streak = 0
        new_review.save()

        response = self.client.get(reverse("api:review-lesson"))
        self.assertEqual(response.data["count"], 1)

        self.client.post(reverse("api:review-correct", args=(new_review.id,)))
        self.review.refresh_from_db()

        response = self.client.get(reverse("api:review-lesson"))
        self.assertEqual(response.data["count"], 0)

    def test_review_views_nested_vocabulary_omits_review_field(self):
        self.client.force_login(user=self.user)

        response = self.client.get(
            reverse("api:review-detail", args=(self.review.id,))
        )

        self.assertTrue("review" not in response.data["vocabulary"])

    def test_review_requires_login(self):
        response = self.client.get(reverse("api:review-current"))
        self.assertEqual(response.status_code, 401)

    def test_recording_answer_works_on_correct_answer(self):
        self.client.force_login(user=self.user)

        self.client.post(
            reverse("api:review-correct", args=(self.review.id,)),
            data={"wrong_before": "false"},
        )
        self.review.refresh_from_db()

        self.assertEqual(self.review.correct, 1)
        self.assertTrue(self.review.streak == 2)
        self.assertFalse(self.review.needs_review)

    def test_wrong_answer_records_failure(self):
        self.client.force_login(user=self.user)

        self.client.post(
            reverse("api:review-incorrect", args=(self.review.id,))
        )
        self.review.refresh_from_db()

        self.assertTrue(self.review.incorrect == 1)
        self.assertTrue(self.review.correct == 0)
        self.assertTrue(self.review.streak == 1)
        self.assertTrue(self.review.needs_review)

    def test_review_page_shows_all_items_when_burnt_setting_is_disabled(self):
        self.client.force_login(user=self.user)
        word = create_vocab("phlange")
        self.user.profile.minimum_wk_srs_level_to_review = (
            WkSrsLevel.APPRENTICE.name
        )
        self.user.profile.save()
        another_review = create_review(word, self.user)
        another_review.wanikani_srs_numeric = 5
        another_review.save()

        response = self.client.get(reverse("api:review-current"))

        self.assertContains(response, "radioactive bat")
        self.assertContains(response, "phlange")

    def test_filtering_on_wk_srs_levels_works(self):
        self.client.force_login(user=self.user)
        word = create_vocab("phlange")
        self.user.profile.minimum_wk_srs_level_to_review = (
            WkSrsLevel.BURNED.name
        )
        self.user.profile.save()
        another_review = create_review(word, self.user)
        another_review.wanikani_srs_numeric = WANIKANI_SRS_LEVELS[
            WkSrsLevel.BURNED.name
        ][0]
        another_review.save()

        response = self.client.get(reverse("api:review-current"))

        self.assertNotContains(response, "radioactive bat")
        self.assertContains(response, "phlange")

    def test_review_correct_submissions_return_full_modified_review_object(
        self
    ):
        self.client.force_login(self.user)
        previous_streak = self.review.streak
        previous_correct = self.review.correct

        response = self.client.post(
            reverse("api:review-correct", args=(self.review.id,))
        )
        self.assertEqual(response.data["id"], self.review.id)
        self.assertEqual(response.data["streak"], previous_streak + 1)
        self.assertEqual(response.data["correct"], previous_correct + 1)

    def test_setting_reviews_to_order_by_level_works(self):
        self.client.force_login(self.user)

        level_4_review = create_review(create_vocab("level4"), self.user)
        level_4_review.vocabulary.readings.create(
            level=4, character="level4", kana="level4"
        )

        level_5_review = create_review(create_vocab("level5"), self.user)
        level_5_review.vocabulary.readings.create(
            level=5, character="level5", kana="level5"
        )

        level_3_review = create_review(create_vocab("level3"), self.user)
        level_3_review.vocabulary.readings.create(
            level=3, character="level3", kana="level3"
        )

        response = self.client.get(reverse("api:review-current"))
        reviews = response.data["results"]
        actual_review_order = [
            review["vocabulary"]["readings"][0]["level"] for review in reviews
        ]

        assert len(reviews) == 4
        assert [3, 4, 5, 5] != actual_review_order

        self.user.profile.order_reviews_by_level = True
        self.user.profile.save()

        response = self.client.get(reverse("api:review-current"))
        reviews = response.data["results"]
        actual_review_order = [
            review["vocabulary"]["readings"][0]["level"] for review in reviews
        ]

        assert len(reviews) == 4
        assert [3, 4, 5, 5] == actual_review_order

    def test_review_filtering_by_maximum_wk_srs_level(self):
        self.client.force_login(self.user)

        self.user.profile.maximum_wk_srs_level_to_review = (
            WkSrsLevel.APPRENTICE.name
        )
        self.user.profile.save()

        self.review.wanikani_srs_numeric = 5
        self.review.wanikani_srs = WkSrsLevel.GURU.name
        self.review.needs_review = True
        self.review.save()

        # Prepare an apprentice review.
        apprentice_review = create_review(create_vocab("new_vocab"), self.user)
        apprentice_review.wanikani_srs_numeric = 1
        apprentice_review.needs_review = True
        apprentice_review.save()

        response = self.client.get(reverse("api:review-current"))
        data = response.data
        self.assertEqual(data["count"], 1)
<<<<<<< HEAD
        # Ensure that any reviews tha tare apprentice on WK are not shown.
=======
        # Ensure that any reviews that are apprentice on WK are not shown.

>>>>>>> 203c2ead
<|MERGE_RESOLUTION|>--- conflicted
+++ resolved
@@ -272,9 +272,4 @@
         response = self.client.get(reverse("api:review-current"))
         data = response.data
         self.assertEqual(data["count"], 1)
-<<<<<<< HEAD
-        # Ensure that any reviews tha tare apprentice on WK are not shown.
-=======
-        # Ensure that any reviews that are apprentice on WK are not shown.
-
->>>>>>> 203c2ead
+        # Ensure that any reviews that are apprentice on WK are not shown.