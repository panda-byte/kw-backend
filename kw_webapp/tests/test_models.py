--- conflicted
+++ resolved
@@ -172,9 +172,6 @@
         self.user.profile.set_website(invalid_url)
 
         users_profile = Profile.objects.get(user=self.user)
-<<<<<<< HEAD
-        self.assertEqual(users_profile.website, old_url)
-=======
         self.assertEqual(users_profile.website, old_url)
 
     def test_setting_twitter_on_none_twitter(self):
@@ -239,4 +236,3 @@
         unlocked_levels = self.user.profile.unlocked_levels_list()
 
         self.assertTrue(old_level not in unlocked_levels)
->>>>>>> 644b8c9f
