--- conflicted
+++ resolved
@@ -293,14 +293,9 @@
             "context_processors": [
                 'django.contrib.auth.context_processors.auth',
                 "KW.preprocessors.review_count_preprocessor",
-<<<<<<< HEAD
-                "KW.preprocessors.srs_count_preprocessor",
+                "KW.preprocessors.srs_level_count_preprocessor",
                 'django.template.context_processors.request',
                 'django.contrib.messages.context_processors.messages',
-=======
-                "KW.preprocessors.srs_level_count_preprocessor",
-                'django.template.context_processors.request'
->>>>>>> 79bd6c61
             ],
             "debug": True
         }
