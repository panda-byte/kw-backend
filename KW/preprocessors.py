--- conflicted
+++ resolved
@@ -1,5 +1,4 @@
 import time
-
 import datetime
 
 from kw_webapp import constants
@@ -15,14 +14,9 @@
     3) How many reviews coming up in next hour.
     4) How many reviews coming up in next day.
     """
-    context_dict = {}
     if hasattr(request, 'user'):
         if hasattr(request.user, 'profile'):
-<<<<<<< HEAD
-
             context_dict = {}
-=======
->>>>>>> 34ad45f1
             review_count = get_users_current_reviews(request.user).count()
             context_dict['review_count'] = review_count
 
