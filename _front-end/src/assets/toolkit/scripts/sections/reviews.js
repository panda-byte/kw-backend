--- conflicted
+++ resolved
@@ -3,11 +3,7 @@
 
 // cache jquery objects instead of querying dom all the time
 let CSRF = $('#csrf').val(), //Grab CSRF token off of dummy form.
-<<<<<<< HEAD
-=======
-  sessionFinished,
   userSettings,
->>>>>>> f15299ca
   remainingVocab,
   currentVocab,
   startCount,
@@ -41,7 +37,6 @@
     }
   }
 
-<<<<<<< HEAD
   // set initial values
   remainingVocab = window.KWinitialVocab;
   startCount = remainingVocab.length;
@@ -49,31 +44,6 @@
   console.log('\nLength:', startCount);
 
   $reviewsLeft.text(startCount)
-=======
-  // TODO: for mid-review drops, we should submit previous answerCorrectness, and THEN get ask for reviews again from server? or get previous sessionVocab state and merge with the server provided sessionVocab?
-  // if (simpleStorage.get('prevSessionAnswers') != null) {
-  //  submit dem done answers
-  //  get prev sessionvocab, add to a set, add in server ones, re-update sessionvocab with union
-  // }
-  let updateVocab = simpleStorage.set('sessionVocab', window.KWsessionVocab);
-  let updateCount = simpleStorage.set('reviewCount', window.KWsessionVocab.length);
-  let updateSettings = simpleStorage.set('userSettings', window.KWuserSettings);
-
-  // set initial values
-  remainingVocab = simpleStorage.get('sessionVocab');
-  userSettings = simpleStorage.get('userSettings');
-
-  console.log(
-      '\nUpdate session vocab:', updateVocab,
-      '\nUpdate count:', updateCount,
-      '\nLength:', window.KWsessionVocab.length,
-      '\nUser settings:', updateSettings,
-      '\nSession Finished:', simpleStorage.get('sessionFinished')
-  );
-
-  startCount = remainingVocab.length;
-  $reviewsLeft.text(startCount);
->>>>>>> f15299ca
   currentVocab = remainingVocab.shift();
   console.log(currentVocab);
   $userID.val(currentVocab.user_specific_id);
@@ -201,17 +171,11 @@
 }
 
 function recordAnswer(userID, correctness, previouslyWrong) {
-<<<<<<< HEAD
-=======
-  //record the answer dynamically to ensure that if the session dies the user doesn't lose their half-done review session.
-  // TODO: @djtb record these details in a localStorage list instead, post that list at review end.
->>>>>>> f15299ca
   $.post('/kw/record_answer/', {
       user_specific_id: userID,
       user_correct: correctness,
       csrfmiddlewaretoken: CSRF,
       wrong_before: previouslyWrong
-<<<<<<< HEAD
     })
     .done(() => {
       // anything need
@@ -221,28 +185,6 @@
     });
 }
 
-=======
-  })
-  .done(() => {
-    updateStorage();
-  })
-  .always(res => {
-    console.log(res);
-  });
-}
-
-function updateStorage() {
-  /* TODO: update with recordAnswer details */
-  simpleStorage.set('sessionVocab', remainingVocab);
-  simpleStorage.set('reviewCount', remainingVocab.length);
-  console.log(`Storage is now:
-    reviewCount: ${simpleStorage.get('reviewCount')}
-    sessionFinished: ${simpleStorage.get('sessionFinished')}
-    sessionVocab: ${simpleStorage.get('sessionVocab').map( x => x.meaning.split(',')[0] )}
-  `);
-}
-
->>>>>>> f15299ca
 function clearColors() {
   $userAnswer.removeClass('-marked -correct -incorrect -invalid');
 }
@@ -273,7 +215,6 @@
   $progressBar.css('width', percent + '%');
 }
 
-
 function newVocab() {
   clearColors();
   updateStreak();
