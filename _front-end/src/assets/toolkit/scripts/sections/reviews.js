--- conflicted
+++ resolved
@@ -43,11 +43,8 @@
         }
       }
       //CSRF hackery.
-<<<<<<< HEAD
       let csrf_field = document.createElement("input");
-=======
-      var csrf_field = document.createElement("input");
->>>>>>> b1ea9fb8
+
       csrf_field.setAttribute("name", "csrfmiddlewaretoken");
       csrf_field.setAttribute("value", csrf_token);
       form.appendChild(csrf_field);
