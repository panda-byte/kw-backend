import pluralize from '../util/pluralize.js';

let $navCount,
    $buttonCount,
    storageCount,
    recentlyRefreshed,
    sessionFinished;

function ajaxReviewCount() {
  $.get("/kw/force_srs/")
   .done(res => {
      res = parseInt(res, 10);

        $navCount.text(res)
        $navCount.closest('.nav-link');

<<<<<<< HEAD
        if ($buttonCount.length) $buttonCount.text(pluralize('Review', res)).removeClass('-disabled');

      console.log('Review count updated from server:', res)
      simpleStorage.set('recentlyRefreshed', true, {TTL: 45000}); // 45 seconds
  });

}

=======
        if ($buttonCount.length) {
          $buttonCount.text(pluralize(' Review', res)).removeClass('-disabled');
        }
      }

      console.log('Review count updated from server:', res)
      simpleStorage.set('recentlyRefreshed', true, {TTL: 60000});
      simpleStorage.set('reviewCount', res);
  });

}

function storageReviewCount() {
  if (storageCount > 0) {
    $navCount.text(storageCount);
    $navCount.closest('.nav-link');
    // if there's a refresh review button - update that count too
    if ($buttonCount.length) {
      $buttonCount.text(pluralize(' Review', storageCount)).removeClass('-disabled');
    }
  }

  console.log('Review count updated from local storage:', storageCount)
}

>>>>>>> f15299ca
let refreshReviews = function({forceGet} = {forceGet: false}) {
  $navCount = $("#navReviewCount");
  $buttonCount = $("#reviewCount");
  recentlyRefreshed = simpleStorage.get('recentlyRefreshed');

  console.log(`
    recentlyRefreshed: ${recentlyRefreshed},
    forceGet: ${forceGet}`
  );

  if (!recentlyRefreshed || forceGet) ajaxReviewCount();
}

const api = {
  refreshReviews,
}

export default api;<|MERGE_RESOLUTION|>--- conflicted
+++ resolved
@@ -11,11 +11,10 @@
    .done(res => {
       res = parseInt(res, 10);
 
-        $navCount.text(res)
-        $navCount.closest('.nav-link');
+      $navCount.text(res)
+      $navCount.closest('.nav-link');
 
-<<<<<<< HEAD
-        if ($buttonCount.length) $buttonCount.text(pluralize('Review', res)).removeClass('-disabled');
+      if ($buttonCount.length) $buttonCount.text(pluralize('Review', res)).removeClass('-disabled');
 
       console.log('Review count updated from server:', res)
       simpleStorage.set('recentlyRefreshed', true, {TTL: 45000}); // 45 seconds
@@ -23,33 +22,6 @@
 
 }
 
-=======
-        if ($buttonCount.length) {
-          $buttonCount.text(pluralize(' Review', res)).removeClass('-disabled');
-        }
-      }
-
-      console.log('Review count updated from server:', res)
-      simpleStorage.set('recentlyRefreshed', true, {TTL: 60000});
-      simpleStorage.set('reviewCount', res);
-  });
-
-}
-
-function storageReviewCount() {
-  if (storageCount > 0) {
-    $navCount.text(storageCount);
-    $navCount.closest('.nav-link');
-    // if there's a refresh review button - update that count too
-    if ($buttonCount.length) {
-      $buttonCount.text(pluralize(' Review', storageCount)).removeClass('-disabled');
-    }
-  }
-
-  console.log('Review count updated from local storage:', storageCount)
-}
-
->>>>>>> f15299ca
 let refreshReviews = function({forceGet} = {forceGet: false}) {
   $navCount = $("#navReviewCount");
   $buttonCount = $("#reviewCount");
