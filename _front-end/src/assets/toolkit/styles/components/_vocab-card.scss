.vocab-card {
  $bp-vocab: "<=600px";

  list-style: none;
  background: $white-light;
  border-radius: 3px;

  > .vocab-base {
    @include bg-gradient($purple-light);
    position: relative;
    color: $white-light;
    border: 2px solid transparent;
    border-radius: 3px;
    transition: background-color .3s ease-out;

    .readingset {
      margin: 0;
      display: flex;
      flex-flow: row wrap;
      justify-content: center;
      align-content: center;
      flex: 1 0 100%;
      width: 100%;
      padding: $unit-sm;

      @include media($bp-lg) {
        padding: 20px $unit-sm;
      }

      .ja {
        @include flexcenter;
        flex-flow: column nowrap;
        flex: 0 1 auto;
      }

      .meaning {
        @include flexcenter;
        flex: 0 1 55%;
        padding: 0 $unit-xs;
        margin: 0; // <dd> has weird margins as default
        text-align: center;
        font-size: responsive 15px 21px;
        line-height: 1.35;
        text-shadow: 1px 1px 1px rgba($purple-dark, .7);
        font-weight: 600;
      }
    }

    .kanji,
    .kana {
      word-break: keep-all;
      padding: 0 $unit-xs;
    }

    .kanji {
      position: relative;
      font-size: responsive 30px 48px;
      text-shadow: 2px 2px 2px rgba($purple-dark, .7);
      padding-bottom: .05em;

      @include media($bp-lg) { line-height: 1.25; }
      @include media($bp-xl) { line-height: 1.3; }

      & + .kana:not(:last-child) {
        padding-top: .44em;
        border-top: .2em solid rgba($purple-dark, .5);
      }

      > .i-cancel {
        @include tap-target(10px, 15px);
        position: absolute;
        top: 50%;
        left: -.6em;
        font-size: .4em;
        cursor: pointer;
        transform: translateY(-50%);
        text-shadow: 0 1px 1px ($purple-dark, .7);
        transition: color .2s ease-out;

        &:hover {
          color: lighten($red, 8%);
        }
      }
    }

    .kana {
      line-height: 1.1;
      font-size: responsive 16px 19px;
      text-shadow: 1px 1px 2px rgba($purple-dark, .95);

      &:last-child {
        margin-bottom: .5em;
      }
    }

    > .icon {
      position: absolute;
      bottom: -6px;
      color: $white-light;

      &.-lockstatus {
        font-size: 20px;
        padding: 10px 15px;
        left: calc(100% - 40px);
        cursor: pointer;
      }

      &.-srslevel {
        right: 6px;
        top: 1px;
        bottom: auto;
        font-size: 24px;
        color: $golden;
      }
    }

    > .i-lock {
      color: $black-light;
      cursor: not-allowed;
      font-size: 22px;
    }
  }

  &.-standout {
    box-shadow: 0 2px 6px 0 rgba($black, .5);

    > .vocab-base {
      @include bg-gradient($golden);
      transition: background-color .3s ease-in;
      color: $grey-dark;

      .icon {
        color: inherit;
      }

<<<<<<< HEAD
      .kanji {
        text-shadow: 2px 2px 2px rgba($tan, .7);
=======
      .meaning {
        text-shadow: 1px 1px 1px rgba($tan, .7);
>>>>>>> ef4ff001
      }

      .kana {
        text-shadow: 1px 1px 2px rgba($tan, .95);
      }

<<<<<<< HEAD
      .meaning {
        text-shadow: 1px 1px 1px rgba($tan, .7);
=======
      .kanji {
        text-shadow: 2px 2px 2px rgba($tan, .7);

        & + .kana:not(:last-child) {
          border-top-color: rgba($tan, .3);
        }
>>>>>>> ef4ff001
      }
    }

  }

  &.-locked > .vocab-base {
    @include bg-stripes;
    background-color: $purple-dark;
    border: 2px solid $purple-dark;
    color: $white-light;

    .kanji {
      text-shadow: 2px 2px 2px rgba($purple-dark, .7);
    }

    .kana {
      text-shadow: 1px 1px 2px rgba($purple-dark, .95);
    }

    .meaning {
      text-shadow: 1px 1px 1px rgba($purple-dark, .7);
    }
  }


  &.-unlockable > .vocab-base:hover {
    .i-unlock {
      animation: wobble 1.25s infinite cubic-bezier(.55, .45, .55, .45);
    }
  }
}<|MERGE_RESOLUTION|>--- conflicted
+++ resolved
@@ -133,30 +133,20 @@
         color: inherit;
       }
 
-<<<<<<< HEAD
-      .kanji {
-        text-shadow: 2px 2px 2px rgba($tan, .7);
-=======
       .meaning {
         text-shadow: 1px 1px 1px rgba($tan, .7);
->>>>>>> ef4ff001
       }
 
       .kana {
         text-shadow: 1px 1px 2px rgba($tan, .95);
       }
 
-<<<<<<< HEAD
-      .meaning {
-        text-shadow: 1px 1px 1px rgba($tan, .7);
-=======
       .kanji {
         text-shadow: 2px 2px 2px rgba($tan, .7);
 
         & + .kana:not(:last-child) {
           border-top-color: rgba($tan, .3);
         }
->>>>>>> ef4ff001
       }
     }
 
