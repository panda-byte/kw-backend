--- conflicted
+++ resolved
@@ -6,17 +6,10 @@
 
   @include media($bp-user-details) {
     text-align: center;
-<<<<<<< HEAD
-    padding-bottom: $unit-md;
 
-    .accordion-list > .item > .content {
-      @include container(800px);
-      padding-left: 0;
-=======
     .accordion-container .content {
       // p is constrained to 800px - keep centered/line length nice
       @include container(700px);
->>>>>>> 93d84ce3
     }
   }
 
