// increases clickable/hoverable/tappable area for element without increasing size visually or adding internal padding
@mixin tap-target($Y: .5em, $X: 1em) {
  &:after {
    position: absolute;
    content: '';
    top: -$Y;
    bottom: -$Y;
    right: -$X;
    left: -$X;
  }
}

@mixin clearfix() {
  &:after {
    content: '';
    display: block; // yep block, we want margin collapsing!
    clear: both;
  }
}

@mixin word-wrap() {
  overflow-wrap: break-word;
  word-wrap: break-word;
  -ms-word-break: break-all;
  word-break: break-word;
  hyphens: auto;
}

@mixin bg-gradient($clr) {
  background-color: $clr;
  background-image: linear-gradient(to bottom, #{lighten($clr, 4%)}, #{darken($clr, 4%)});
  background-repeat: repeat-x;
}

<<<<<<< HEAD
// include under input {}
@mixin placeholderColor($clr: #444) {
  &::-webkit-input-placeholder { /* WebKit, Blink, Edge */
    color: $clr;
  }
  &:-moz-placeholder { /* Mozilla Firefox 4 to 18 */
     color: $clr;
     opacity:  1;
  }
  &::-moz-placeholder { /* Mozilla Firefox 19+ */
     color: $clr;
     opacity:  1;
  }
  &:-ms-input-placeholder { /* Internet Explorer 10-11 */
     color: $clr;
  }
  &:placeholder-shown { /* Standard (https://drafts.csswg.org/selectors-4/#placeholder) */
    color: $clr;
  }
}

=======
>>>>>>> 2ad58d89
// limits width and centers item
@mixin container($width: 1260px) {
  max-width: $width;
  margin-left: auto;
  margin-right: auto;
}

// angled background stripes for disabled cards
@mixin bg-stripes($color1: rgba(#fff, .25), $color2: transparent) {
  background-size: 6px 6px;
  background-image: linear-gradient(-45deg, $color1 25%, $color2 25%,
                                            $color2 50%, $color1 50%,
                                            $color1 75%, $color2 75%, $color2);
  background-repeat: repeat;
}

// allows background to be 100% width whilst content is contained and centered.
@mixin full-bg($maxwidth: 1260px) {
  $maxwidth: $maxwidth / 2;
  padding-left: calc(50% - #{$maxwidth});
  padding-right: calc(50% - #{$maxwidth});
}

// %placeholderclasses are used in other places as @extend %placeholderclass
%plainlist {
  margin: 0;
  padding: 0;
  list-style: none;
}

// reset [type="button"] styling
%plainbutton {
  background: none;
  border: 0;
  color: inherit;
  font: inherit;
  line-height: normal;
  overflow: visible;
  padding: 0;
  -webkit-appearance: button; /* for input */
  -webkit-user-select: none; /* for button */
     -moz-user-select: none;
      -ms-user-select: none;
  // pseudos
  &::-moz-focus-inner,
  &::-moz-focus-inner {
      border: 0;
      padding: 0;
  }
}

%flexcenter {
  display: flex;
  justify-content: center;
  align-items: center;
  align-content: center;
}


%visuallyhidden {
  position: absolute;
  height: 1px !important;
  width: 1px !important;
  margin: -1px !important;
  clip: rect(0 0 0 0);
  outline: 0;
  overflow: hidden;
  border: 0;
  padding: 0;
}

// an underscore _ denotes a utility class for use in markup
// it's intentionally ugly to discourage use
._visuallyhidden {
  @extend %visuallyhidden;
}

.-hidden {
  display: none !important;
}

// hidden but still takes up space, used with icons generally
.-ghost {
  opacity: 0 !important;
  pointer-events: none !important;
  cursor: none !important;
}

._strikeout {
  text-decoration: line-through;
}

._underline {
  text-decoration: underline;
}

// force box for components with no height (background floating icons for example)
// should not be used in production
._styleguidewrap {
  position: relative;
  height: 300px;
}
<|MERGE_RESOLUTION|>--- conflicted
+++ resolved
@@ -32,7 +32,6 @@
   background-repeat: repeat-x;
 }
 
-<<<<<<< HEAD
 // include under input {}
 @mixin placeholderColor($clr: #444) {
   &::-webkit-input-placeholder { /* WebKit, Blink, Edge */
@@ -54,8 +53,6 @@
   }
 }
 
-=======
->>>>>>> 2ad58d89
 // limits width and centers item
 @mixin container($width: 1260px) {
   max-width: $width;
