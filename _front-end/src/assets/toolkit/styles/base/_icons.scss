// add new icons by visiting fontello and using config.json in icon folder to start with same settings

@font-face {
<<<<<<< HEAD
	font-family: 'fontello';
	src: font('icons/fontello.eot?91272950');
	src: font('icons/fontello.eot?91272950#iefix') format('embedded-opentype'),
			 font('icons/fontello.woff?91272950') format('woff'),
			 font('icons/fontello.ttf?91272950') format('truetype'),
			 font('icons/fontello.svg?91272950#fontello') format('svg');
	font-weight: normal;
	font-style: normal;
}

%icon-font {
	font-family: "fontello";
	font-style: normal;
	font-weight: normal;
	font-variant: normal;
	text-transform: none;
	speak: none;
	line-height: 1;
=======
  font-family: "fontello";
  src: font("icons/fontello.eot?91272950");
  src: font("icons/fontello.eot?91272950#iefix") format("embedded-opentype"),
       font("icons/fontello.woff?91272950") format("woff"),
       font("icons/fontello.ttf?91272950") format("truetype"),
       font("icons/fontello.svg?91272950#fontello") format("svg");
  font-weight: normal;
  font-style: normal;
}

@mixin icon-font {
  font-family: "fontello";
  font-style: normal;
  font-weight: normal;
  font-variant: normal;
  text-transform: none;
  speak: none;
  line-height: 1;
>>>>>>> ef4ff001

	-webkit-font-smoothing: antialiased;
	-moz-osx-font-smoothing: grayscale;
}

[class^="i-"]:before,
[class*=" i-"]:before {
<<<<<<< HEAD
	@extend %icon-font;
}

.i-lock { &:before { content: '\e800'; } } /* '' */
.i-unlocked { &:before { content: '\e801'; } } /* '' */
.i-unlock { &:before { content: '\e802'; } } /* '' */
.i-enlightened { &:before { content: '\e803'; } } /* '' */
.i-burned { &:before { content: '\e804'; } } /* '' */
.i-apprentice { &:before { content: '\e805'; } } /* '' */
.i-guru { &:before { content: '\e806'; } } /* '' */
.i-master { &:before { content: '\e807'; } } /* '' */
.i-help { &:before { content: '\e808'; } } /* '' */
.i-home { &:before { content: '\e809'; } } /* '' */
.i-downarrow { &:before { content: '\e80a'; } } /* '' */
.i-leftarrow { &:before { content: '\e80b'; } } /* '' */
.i-rightarrow { &:before { content: '\e80c'; } } /* '' */
.i-uparrow { &:before { content: '\e80d'; } } /* '' */
.i-refresh { &:before { content: '\e80e'; } } /* '' */
.i-attention { &:before { content: '\e80f'; } } /* '' */
.i-thumbsup { &:before { content: '\e810'; } } /* '' */
.i-thumbsdown { &:before { content: '\e811'; } } /* '' */
.i-link { &:before { content: '\e812'; } } /* '' */
.i-inbox { &:before { content: '\e813'; } } /* '' */
.i-twitter { &:before { content: '\e814'; } } /* '' */
.i-ok { &:before { content: '\e815'; } } /* '' */
.i-cancel { &:before { content: '\e816'; } } /* '' */
.i-plus { &:before { content: '\e817'; } } /* '' */
.i-minus { &:before { content: '\e818'; } } /* '' */
.i-edit { &:before { content: '\e819'; } } /* '' */
=======
  @include icon-font;
}

.i-lock:before { content: "\e800"; } /* "" */
.i-unlocked:before { content: "\e801"; } /* "" */
.i-unlock:before { content: "\e802"; } /* "" */
.i-enlightened:before { content: "\e803"; } /* "" */
.i-burned:before { content: "\e804"; } /* "" */
.i-apprentice:before { content: "\e805"; } /* "" */
.i-guru:before { content: "\e806"; } /* "" */
.i-master:before { content: "\e807"; } /* "" */
.i-help:before { content: "\e808"; } /* "" */
.i-home:before { content: "\e809"; } /* "" */
.i-downarrow:before { content: "\e80a"; } /* "" */
.i-leftarrow:before { content: "\e80b"; } /* "" */
.i-rightarrow:before { content: "\e80c"; } /* "" */
.i-uparrow:before { content: "\e80d"; } /* "" */
.i-refresh:before { content: "\e80e"; } /* "" */
.i-attention:before { content: "\e80f"; } /* "" */
.i-thumbsup:before { content: "\e810"; } /* "" */
.i-thumbsdown:before { content: "\e811"; } /* "" */
.i-link:before { content: "\e812"; } /* "" */
.i-inbox:before { content: "\e813"; } /* "" */
.i-twitter:before { content: "\e814"; } /* "" */
.i-ok:before { content: "\e815"; } /* "" */
.i-cancel:before { content: "\e816"; } /* "" */
.i-plus:before { content: "\e817"; } /* "" */
.i-minus:before { content: "\e818"; } /* "" */
.i-edit:before { content: "\e819"; } /* "" */
>>>>>>> ef4ff001

// change both border px and width/height to adjust spinner size
.-loading {
	display: inline-block;
	line-height: 1;
	vertical-align: middle;
	border-top: 2px solid rgba($black, 0.2);
	border-right: 2px solid rgba($black, 0.2);
	border-bottom: 2px solid rgba($black, 0.2);
	border-left: 2px solid $white;
	transform: translateZ(0);
	animation: loadspin 1.2s infinite linear;
}

.-loading,
.-loading:after {
	border-radius: 50%;
	width: 1.25em;
	height: 1.25em;
}

@keyframes loadspin {
<<<<<<< HEAD
	0% {
		transform: rotate(0deg);
	}
	100% {
		transform: rotate(360deg);
	}
=======
  0% {
    transform: rotate(0deg);
  }

  100% {
    transform: rotate(360deg);
  }
>>>>>>> ef4ff001
}<|MERGE_RESOLUTION|>--- conflicted
+++ resolved
@@ -1,26 +1,6 @@
 // add new icons by visiting fontello and using config.json in icon folder to start with same settings
 
 @font-face {
-<<<<<<< HEAD
-	font-family: 'fontello';
-	src: font('icons/fontello.eot?91272950');
-	src: font('icons/fontello.eot?91272950#iefix') format('embedded-opentype'),
-			 font('icons/fontello.woff?91272950') format('woff'),
-			 font('icons/fontello.ttf?91272950') format('truetype'),
-			 font('icons/fontello.svg?91272950#fontello') format('svg');
-	font-weight: normal;
-	font-style: normal;
-}
-
-%icon-font {
-	font-family: "fontello";
-	font-style: normal;
-	font-weight: normal;
-	font-variant: normal;
-	text-transform: none;
-	speak: none;
-	line-height: 1;
-=======
   font-family: "fontello";
   src: font("icons/fontello.eot?91272950");
   src: font("icons/fontello.eot?91272950#iefix") format("embedded-opentype"),
@@ -39,45 +19,12 @@
   text-transform: none;
   speak: none;
   line-height: 1;
->>>>>>> ef4ff001
-
-	-webkit-font-smoothing: antialiased;
-	-moz-osx-font-smoothing: grayscale;
+  -webkit-font-smoothing: antialiased;
+  -moz-osx-font-smoothing: grayscale;
 }
 
 [class^="i-"]:before,
 [class*=" i-"]:before {
-<<<<<<< HEAD
-	@extend %icon-font;
-}
-
-.i-lock { &:before { content: '\e800'; } } /* '' */
-.i-unlocked { &:before { content: '\e801'; } } /* '' */
-.i-unlock { &:before { content: '\e802'; } } /* '' */
-.i-enlightened { &:before { content: '\e803'; } } /* '' */
-.i-burned { &:before { content: '\e804'; } } /* '' */
-.i-apprentice { &:before { content: '\e805'; } } /* '' */
-.i-guru { &:before { content: '\e806'; } } /* '' */
-.i-master { &:before { content: '\e807'; } } /* '' */
-.i-help { &:before { content: '\e808'; } } /* '' */
-.i-home { &:before { content: '\e809'; } } /* '' */
-.i-downarrow { &:before { content: '\e80a'; } } /* '' */
-.i-leftarrow { &:before { content: '\e80b'; } } /* '' */
-.i-rightarrow { &:before { content: '\e80c'; } } /* '' */
-.i-uparrow { &:before { content: '\e80d'; } } /* '' */
-.i-refresh { &:before { content: '\e80e'; } } /* '' */
-.i-attention { &:before { content: '\e80f'; } } /* '' */
-.i-thumbsup { &:before { content: '\e810'; } } /* '' */
-.i-thumbsdown { &:before { content: '\e811'; } } /* '' */
-.i-link { &:before { content: '\e812'; } } /* '' */
-.i-inbox { &:before { content: '\e813'; } } /* '' */
-.i-twitter { &:before { content: '\e814'; } } /* '' */
-.i-ok { &:before { content: '\e815'; } } /* '' */
-.i-cancel { &:before { content: '\e816'; } } /* '' */
-.i-plus { &:before { content: '\e817'; } } /* '' */
-.i-minus { &:before { content: '\e818'; } } /* '' */
-.i-edit { &:before { content: '\e819'; } } /* '' */
-=======
   @include icon-font;
 }
 
@@ -107,37 +54,28 @@
 .i-plus:before { content: "\e817"; } /* "" */
 .i-minus:before { content: "\e818"; } /* "" */
 .i-edit:before { content: "\e819"; } /* "" */
->>>>>>> ef4ff001
 
 // change both border px and width/height to adjust spinner size
 .-loading {
-	display: inline-block;
-	line-height: 1;
-	vertical-align: middle;
-	border-top: 2px solid rgba($black, 0.2);
-	border-right: 2px solid rgba($black, 0.2);
-	border-bottom: 2px solid rgba($black, 0.2);
-	border-left: 2px solid $white;
-	transform: translateZ(0);
-	animation: loadspin 1.2s infinite linear;
+  display: inline-block;
+  line-height: 1;
+  vertical-align: middle;
+  border-top: 2px solid rgba($black, 0.2);
+  border-right: 2px solid rgba($black, 0.2);
+  border-bottom: 2px solid rgba($black, 0.2);
+  border-left: 2px solid $white;
+  transform: translateZ(0);
+  animation: loadspin 1.2s infinite linear;
 }
 
 .-loading,
 .-loading:after {
-	border-radius: 50%;
-	width: 1.25em;
-	height: 1.25em;
+  border-radius: 50%;
+  width: 1.25em;
+  height: 1.25em;
 }
 
 @keyframes loadspin {
-<<<<<<< HEAD
-	0% {
-		transform: rotate(0deg);
-	}
-	100% {
-		transform: rotate(360deg);
-	}
-=======
   0% {
     transform: rotate(0deg);
   }
@@ -145,5 +83,4 @@
   100% {
     transform: rotate(360deg);
   }
->>>>>>> ef4ff001
 }