---
layout: full-page
title: contact
---

<section class="contact-section">
  <div class="inner">
<<<<<<< HEAD
        <h1 class="section-heading">Drop us a line </h1>
        <p>Hello there Good Sir, Gentle Madam, or Venerable Crabigator!</p>
        <p><a href="https://github.com/tadgh/">Gary</a> and <a href="http://github.com/DJTB">Duncan</a> would love to hear from you. </br>Send us your compliments, woes, dreams, and haikus.</p>
        <p>If you find a bug in the site, <span class="_strikeout">smoosh it goood</span> submit a bug report below!</br>It'll only take a moment, and we'll get right onto fixing it.</p>
        <p>100 internet points to you if including your <a href="http://whatbrowser.org">Browser version</a> and <a href="http://whatsmyos.com/">Operating System version</a> so we can accurately replicate the problem in testing. <span lang="ja">ありがとうございます</span></p>
=======

    <h1 class="section-heading">Drop us a line | 私たちに手紙を送ります</h1>
    <p>Hello there Good Sir, Gentle Madam, or Venerable Crabigator!</p>
    <p><a href="https://github.com/tadgh/" rel="external" target="_blank">Gary</a> and <a href="https://github.com/DJTB" rel="external" target="_blank">Duncan</a> would love to hear from you. </br>Send us your compliments, woes, dreams, and haikus.</p>
    <p>If you find a bug in the site, <span class="_strikeout">smoosh it goood</span> submit a bug report below!</br>It'll only take a moment, and we'll get right onto fixing it.</p>
    <p>100 internet points to you if you include your <a href="http://whatbrowser.org" target="_blank" rel="external">Browser version</a> and <a href="http://whatsmyos.com/" rel="external" target="_blank">Operating System version</a> so we can accurately replicate the problem in testing. ありがとうございます</p>

    <form class="contact-form pure-form pure-form-stacked" action={% url "contact:contact_form" %} method="post">
      {% csrf_token %}
      {{ form }}
      <button class="pure-button -submit" type="submit">Submit</button>
    </form>

>>>>>>> 12192842
  </div>
</section>
<|MERGE_RESOLUTION|>--- conflicted
+++ resolved
@@ -5,14 +5,6 @@
 
 <section class="contact-section">
   <div class="inner">
-<<<<<<< HEAD
-        <h1 class="section-heading">Drop us a line </h1>
-        <p>Hello there Good Sir, Gentle Madam, or Venerable Crabigator!</p>
-        <p><a href="https://github.com/tadgh/">Gary</a> and <a href="http://github.com/DJTB">Duncan</a> would love to hear from you. </br>Send us your compliments, woes, dreams, and haikus.</p>
-        <p>If you find a bug in the site, <span class="_strikeout">smoosh it goood</span> submit a bug report below!</br>It'll only take a moment, and we'll get right onto fixing it.</p>
-        <p>100 internet points to you if including your <a href="http://whatbrowser.org">Browser version</a> and <a href="http://whatsmyos.com/">Operating System version</a> so we can accurately replicate the problem in testing. <span lang="ja">ありがとうございます</span></p>
-=======
-
     <h1 class="section-heading">Drop us a line | 私たちに手紙を送ります</h1>
     <p>Hello there Good Sir, Gentle Madam, or Venerable Crabigator!</p>
     <p><a href="https://github.com/tadgh/" rel="external" target="_blank">Gary</a> and <a href="https://github.com/DJTB" rel="external" target="_blank">Duncan</a> would love to hear from you. </br>Send us your compliments, woes, dreams, and haikus.</p>
@@ -25,6 +17,5 @@
       <button class="pure-button -submit" type="submit">Submit</button>
     </form>
 
->>>>>>> 12192842
   </div>
 </section>
