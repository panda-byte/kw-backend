--- conflicted
+++ resolved
@@ -14,11 +14,6 @@
     blue: "hsl(220, 100%, 47%)"
     blue-dark: "hsl(228, 71%, 52%)"
     purple-light: "hsl(280, 100%, 50%)"
-<<<<<<< HEAD
-    purple-dark: "hsl(280, 80%, 36%)"
-    blue: "hsl(217, 63%, 57%)"
-=======
->>>>>>> 10e551a8
     purple: "hsl(282, 100%, 47%)"
     purple-dark: "hsl(280, 80%, 36%)"
     pink: "hsl(314, 100%, 50%)"
